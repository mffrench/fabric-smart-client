/*
Copyright IBM Corp. All Rights Reserved.

SPDX-License-Identifier: Apache-2.0
*/

package state

import (
	"encoding/json"
	"time"

	"github.com/pkg/errors"

	"github.com/hyperledger-labs/fabric-smart-client/platform/fabric"
	view2 "github.com/hyperledger-labs/fabric-smart-client/platform/view"
	session2 "github.com/hyperledger-labs/fabric-smart-client/platform/view/services/session"
	"github.com/hyperledger-labs/fabric-smart-client/platform/view/view"
)

// RecipientData models the answer to a request of recipient identity
type RecipientData struct {
	// Identity is the recipient identity
	Identity view.Identity
}

// Bytes returns the byte representation of this struct
func (r *RecipientData) Bytes() ([]byte, error) {
	return json.Marshal(r)
}

// FromBytes unmarshalls the passed bytes into this struct
func (r *RecipientData) FromBytes(raw []byte) error {
	return json.Unmarshal(raw, r)
}

// ExchangeRecipientRequest models a request of exchange of recipient identities
type ExchangeRecipientRequest struct {
	Channel       string
	WalletID      []byte
	RecipientData *RecipientData
}

// Bytes returns the byte representation of this struct
func (r *ExchangeRecipientRequest) Bytes() ([]byte, error) {
	return json.Marshal(r)
}

// FromBytes unmarshalls the passed bytes into this struct
func (r *ExchangeRecipientRequest) FromBytes(raw []byte) error {
	return json.Unmarshal(raw, r)
}

// RecipientRequest models a request of recipient identity
type RecipientRequest struct {
	// Network identifier
	Network string
}

// Bytes returns the byte representation of this struct
func (r *RecipientRequest) Bytes() ([]byte, error) {
	return json.Marshal(r)
}

// FromBytes unmarshalls the passed bytes into this struct
func (r *RecipientRequest) FromBytes(raw []byte) error {
	return json.Unmarshal(raw, r)
}

type RequestRecipientIdentityView struct {
	Network string
	Other   view.Identity
}

func RequestRecipientIdentity(context view.Context, other view.Identity) (view.Identity, error) {
	recipientIdentityBoxed, err := context.RunView(&RequestRecipientIdentityView{Other: other})
	if err != nil {
		return nil, err
	}
	return recipientIdentityBoxed.(view.Identity), nil
}

func (f RequestRecipientIdentityView) Call(context view.Context) (interface{}, error) {
	session, err := context.GetSession(context.Initiator(), f.Other)
	if err != nil {
		return nil, err
	}

	// Ask for identity
	rr := &RecipientRequest{
		Network: f.Network,
	}
	rrRaw, err := rr.Bytes()
	if err != nil {
		return nil, errors.Wrapf(err, "failed marshalling recipient request")
	}
	err = session.Send(rrRaw)
	if err != nil {
		return nil, err
	}

	// Wait to receive an identity
	ch := session.Receive()
	var payload []byte
	select {
	case msg := <-ch:
		payload = msg.Payload
	case <-time.After(60 * time.Second):
		return nil, errors.New("time out reached")
	}

	recipientData := &RecipientData{}
	if err := recipientData.FromBytes(payload); err != nil {
		return nil, err
	}

	// Update the Endpoint Resolver
	if err := view2.GetEndpointService(context).Bind(f.Other, recipientData.Identity); err != nil {
		return nil, err
	}

	return recipientData.Identity, nil
}

// RespondRequestRecipientIdentityView models a view of a responder to a request of recipient identity
type RespondRequestRecipientIdentityView struct {
	Identity view.Identity
}

// Call does the following:
// 1. Reads a first message from the context's session
// 2. Unmarshall the message into rr = RecipientRequest
// 3. If the identity to send back is not set, it is set to fabric.GetFabricNetworkService(context, rr.Network).IdentityProvider().DefaultIdentity()
// 4. Send back marshalled RecipientData struct
func (s *RespondRequestRecipientIdentityView) Call(context view.Context) (interface{}, error) {
	session, payload, err := session2.ReadFirstMessage(context)
	if err != nil {
		return nil, err
	}

	rr := &RecipientRequest{}
	if err := rr.FromBytes(payload); err != nil {
		return nil, errors.Wrapf(err, "failed unmarshalling recipient request")
	}

	if s.Identity.IsNone() {
		s.Identity = fabric.GetFabricNetworkService(context, rr.Network).IdentityProvider().DefaultIdentity()
	}

	recipientData := &RecipientData{
<<<<<<< HEAD
		Identity: fabric.GetDefaultFNS(context).IdentityProvider().DefaultIdentity(),
=======
		Identity: s.Identity,
>>>>>>> edb52b25
	}
	recipientDataRaw, err := recipientData.Bytes()
	if err != nil {
		return nil, err
	}

	// Step 3: send the public key back to the invoker
	err = session.Send(recipientDataRaw)
	if err != nil {
		return nil, err
	}

	// Update the Endpoint Resolver
	resolver := view2.GetEndpointService(context)
	err = resolver.Bind(context.Me(), recipientData.Identity)
	if err != nil {
		return nil, err
	}

	return recipientData.Identity, nil
}

// NewRespondRequestRecipientIdentityView returns a new instance of RespondRequestRecipientIdentityView
func NewRespondRequestRecipientIdentityView() view.View {
	return &RespondRequestRecipientIdentityView{}
}

// RespondRequestRecipientIdentity runs the RespondRequestRecipientIdentityView and
// returns the identity sent to the requester. In this case, the identity used is the one returned by
// fabric.GetFabricNetworkService(context, rr.Network).IdentityProvider().DefaultIdentity()a
func RespondRequestRecipientIdentity(context view.Context) (view.Identity, error) {
	id, err := context.RunView(NewRespondRequestRecipientIdentityView())
	if err != nil {
		return nil, err
	}
	return id.(view.Identity), nil
}

// ExchangeRecipientIdentitiesView models the view of the initiator of an exchange of recipient identities.
type ExchangeRecipientIdentitiesView struct {
	Network string
	Other   view.Identity
}

func (f *ExchangeRecipientIdentitiesView) Call(context view.Context) (interface{}, error) {
	session, err := context.GetSession(context.Initiator(), f.Other)
	if err != nil {
		return nil, err
	}

<<<<<<< HEAD
	me := fabric.GetDefaultFNS(context).IdentityProvider().DefaultIdentity()
=======
	me := fabric.GetFabricNetworkService(context, f.Network).IdentityProvider().DefaultIdentity()
>>>>>>> edb52b25

	// Send request
	request := &ExchangeRecipientRequest{
		WalletID: f.Other,
		RecipientData: &RecipientData{
			Identity: me,
		},
	}
	requestRaw, err := request.Bytes()
	if err != nil {
		return nil, err
	}
	if err := session.Send(requestRaw); err != nil {
		return nil, err
	}

	// Wait to receive an identity
	payload, err := session2.ReadMessageWithTimeout(session, 30*time.Second)
	if err != nil {
		return nil, err
	}

	recipientData := &RecipientData{}
	if err := recipientData.FromBytes(payload); err != nil {
		return nil, err
	}

	// Update the Endpoint Resolver
	logger.Debugf("bind [%s] to other [%s]", recipientData.Identity, f.Other)
	resolver := view2.GetEndpointService(context)
	err = resolver.Bind(f.Other, recipientData.Identity)
	if err != nil {
		return nil, err
	}

	logger.Debugf("bind me [%s] to [%s]", me, context.Me())
	err = resolver.Bind(context.Me(), me)
	if err != nil {
		return nil, err
	}

	return []view.Identity{me, recipientData.Identity}, nil
}

// RespondExchangeRecipientIdentitiesView models the view of the responder of an exchange of recipient identities.
type RespondExchangeRecipientIdentitiesView struct {
	Network string
}

func (s *RespondExchangeRecipientIdentitiesView) Call(context view.Context) (interface{}, error) {
	session, requestRaw, err := session2.ReadFirstMessage(context)
	if err != nil {
		return nil, err
	}

	// other
	request := &ExchangeRecipientRequest{}
	if err := request.FromBytes(requestRaw); err != nil {
		return nil, err
	}

<<<<<<< HEAD
	me := fabric.GetDefaultFNS(context).IdentityProvider().DefaultIdentity()
=======
	me := fabric.GetFabricNetworkService(context, s.Network).IdentityProvider().DefaultIdentity()
>>>>>>> edb52b25
	other := request.RecipientData.Identity

	recipientData := &RecipientData{
		Identity: me,
	}
	recipientDataRaw, err := recipientData.Bytes()
	if err != nil {
		return nil, err
	}

	if err := session.Send(recipientDataRaw); err != nil {
		return nil, err
	}

	// Update the Endpoint Resolver
	resolver := view2.GetEndpointService(context)
	err = resolver.Bind(context.Me(), me)
	if err != nil {
		return nil, err
	}
	err = resolver.Bind(session.Info().Caller, other)
	if err != nil {
		return nil, err
	}

	return []view.Identity{me, other}, nil
}

// ExchangeRecipientIdentities runs the ExchangeRecipientIdentitiesView against the passed receiver.
// The function returns, the recipient identity of the sender, the recipient identity of the receiver.
func ExchangeRecipientIdentities(context view.Context, recipient view.Identity) (view.Identity, view.Identity, error) {
	ids, err := context.RunView(&ExchangeRecipientIdentitiesView{
		Network: "",
		Other:   recipient,
	})
	if err != nil {
		return nil, nil, err
	}

	return ids.([]view.Identity)[0], ids.([]view.Identity)[1], nil
}

// RespondExchangeRecipientIdentities runs the RespondExchangeRecipientIdentitiesView
func RespondExchangeRecipientIdentities(context view.Context) (view.Identity, view.Identity, error) {
	ids, err := context.RunView(&RespondExchangeRecipientIdentitiesView{})
	if err != nil {
		return nil, nil, err
	}

	return ids.([]view.Identity)[0], ids.([]view.Identity)[1], nil
}<|MERGE_RESOLUTION|>--- conflicted
+++ resolved
@@ -148,11 +148,7 @@
 	}
 
 	recipientData := &RecipientData{
-<<<<<<< HEAD
-		Identity: fabric.GetDefaultFNS(context).IdentityProvider().DefaultIdentity(),
-=======
 		Identity: s.Identity,
->>>>>>> edb52b25
 	}
 	recipientDataRaw, err := recipientData.Bytes()
 	if err != nil {
@@ -203,11 +199,7 @@
 		return nil, err
 	}
 
-<<<<<<< HEAD
-	me := fabric.GetDefaultFNS(context).IdentityProvider().DefaultIdentity()
-=======
 	me := fabric.GetFabricNetworkService(context, f.Network).IdentityProvider().DefaultIdentity()
->>>>>>> edb52b25
 
 	// Send request
 	request := &ExchangeRecipientRequest{
@@ -269,11 +261,7 @@
 		return nil, err
 	}
 
-<<<<<<< HEAD
-	me := fabric.GetDefaultFNS(context).IdentityProvider().DefaultIdentity()
-=======
 	me := fabric.GetFabricNetworkService(context, s.Network).IdentityProvider().DefaultIdentity()
->>>>>>> edb52b25
 	other := request.RecipientData.Identity
 
 	recipientData := &RecipientData{
