.PHONY: checks
checks: dependencies
	@test -z $(shell gofmt -l -s $(shell go list -f '{{.Dir}}' ./...) | tee /dev/stderr) || (echo "Fix formatting issues"; exit 1)
	find . -name '*.go' | xargs addlicense -check || (echo "Missing license headers"; exit 1)
	@go vet -all $(shell go list -f '{{.Dir}}' ./...)
	@ineffassign $(shell go list -f '{{.Dir}}' ./...)
	@misspell $(shell go list -f '{{.Dir}}' ./...)

.PHONY: lint
lint:
	@golint $(shell go list -f '{{.Dir}}' ./...)

.PHONY: gocyclo
gocyclo:
	@gocyclo -over 15 $(shell go list -f '{{.Dir}}' ./...)

.PHONY: ineffassign
ineffassign:
	@ineffassign $(shell go list -f '{{.Dir}}' ./...)

.PHONY: misspell
misspell:
	@misspell $(shell go list -f '{{.Dir}}' ./...)

.PHONY: unit-tests 
unit-tests: docker-images 
	@go test -cover $(shell go list ./... | grep -v '/integration/')
	cd integration/nwo/; go test -cover ./...

.PHONY: unit-tests-race
unit-tests-race: docker-images
	@export GORACE=history_size=7; go test -race -cover $(shell go list ./... | grep -v '/integration/')
	cd integration/nwo/; go test -cover ./...

.PHONY: docker-images
docker-images:
	docker pull hyperledger/fabric-baseos:2.2
	docker image tag hyperledger/fabric-baseos:2.2 hyperledger/fabric-baseos:latest
	docker pull hyperledger/fabric-ccenv:2.2
	docker image tag hyperledger/fabric-ccenv:2.2 hyperledger/fabric-ccenv:latest
	docker pull couchdb:3.1.1
	docker pull confluentinc/cp-kafka:5.3.1
	docker pull confluentinc/cp-zookeeper:5.3.1
	docker pull ghcr.io/hyperledger-labs/weaver-fabric-driver:1.2.1
	docker image tag ghcr.io/hyperledger-labs/weaver-fabric-driver:1.2.1 hyperledger-labs/weaver-fabric-driver:latest
	docker pull ghcr.io/hyperledger-labs/weaver-relay-server:1.2.1
	docker image tag ghcr.io/hyperledger-labs/weaver-relay-server:1.2.1 hyperledger-labs/weaver-relay-server:latest

.PHONY: fpc-docker-images
fpc-docker-images:
	docker pull ghcr.io/mbrandenburger/fpc/ercc:main
	docker image tag ghcr.io/mbrandenburger/fpc/ercc:main fpc/ercc:latest
	docker pull ghcr.io/mbrandenburger/fpc/fpc-echo:main
	docker image tag ghcr.io/mbrandenburger/fpc/fpc-echo:main fpc/fpc-echo:latest
	docker pull ghcr.io/mbrandenburger/fpc/fpc-auction:main
	docker image tag ghcr.io/mbrandenburger/fpc/fpc-auction:main fpc/fpc-auction:latest

.PHONY: dependencies
dependencies:
	go get -u github.com/onsi/ginkgo/ginkgo
	go get -u github.com/gordonklaus/ineffassign
	go get -u github.com/google/addlicense
	go get -u github.com/client9/misspell/cmd/misspell

.PHONY: integration-tests
integration-tests: docker-images dependencies
	cd ./integration/fabric/iou; ginkgo -keepGoing --slowSpecThreshold 60 .
	cd ./integration/fabric/atsa/chaincode; ginkgo -keepGoing --slowSpecThreshold 60 .
	cd ./integration/fabric/atsa/fsc; ginkgo -keepGoing --slowSpecThreshold 60 .
	cd ./integration/fabric/twonets; ginkgo -keepGoing --slowSpecThreshold 60 .
	cd ./integration/fsc/pingpong/; ginkgo -keepGoing --slowSpecThreshold 60 .
	cd ./integration/fsc/stoprestart; ginkgo -keepGoing --slowSpecThreshold 60 .

.PHONY: integration-tests-iou
integration-tests-iou: docker-images dependencies
	cd ./integration/fabric/iou; ginkgo -keepGoing --slowSpecThreshold 60 .

.PHONY: integration-tests-atsacc
integration-tests-atsacc: docker-images dependencies
	cd ./integration/fabric/atsa/chaincode; ginkgo -keepGoing --slowSpecThreshold 60 .

.PHONY: integration-tests-atsafsc
integration-tests-atsafsc: docker-images dependencies
	cd ./integration/fabric/atsa/fsc; ginkgo -keepGoing --slowSpecThreshold 60 .

.PHONY: integration-tests-twonets
integration-tests-twonets: docker-images dependencies
	cd ./integration/fabric/twonets; ginkgo -keepGoing --slowSpecThreshold 60 .

<<<<<<< HEAD
.PHONY: integration-tests-fpc-echo
integration-tests-fpc-echo: docker-images fpc-docker-images dependencies
	cd ./integration/fabric/fpc/echo; ginkgo -keepGoing --slowSpecThreshold 60 .
=======
.PHONY: integration-tests-weaver-relay
integration-tests-weaver-relay: docker-images dependencies
	cd ./integration/fabric/weaver/relay; ginkgo -keepGoing --slowSpecThreshold 60 .
>>>>>>> 17fbaae8

.PHONY: integration-tests-pingpong
integration-tests-pingpong: docker-images dependencies
	cd ./integration/fsc/pingpong/; ginkgo -keepGoing --slowSpecThreshold 60 .

.PHONY: integration-tests-stoprestart
integration-tests-stoprestart: docker-images dependencies
	cd ./integration/fsc/stoprestart; ginkgo -keepGoing --slowSpecThreshold 60 .

.PHONY: tidy
tidy:
	@go mod tidy

.PHONY: clean
clean:
	docker network prune -f
	docker container prune -f
	rm -rf ./build
	rm -rf ./integration/fabric/atsa/chaincode/cmd
	rm -rf ./integration/fabric/atsa/fsc/cmd
	rm -rf ./integration/fabric/iou/cmd/
	rm -rf ./integration/fabric/twonets/cmd
<<<<<<< HEAD
	rm -rf ./integration/fabric/fpc/echo/cmd
=======
	rm -rf ./integration/fabric/weaver/relay/cmd
>>>>>>> 17fbaae8
	rm -rf ./integration/fsc/stoprestart/cmd
	rm -rf ./integration/fsc/pingpong/cmd/responder
	rm -rf ./integration/fscnodes

.PHONY: artifactsgen
artifactsgen:
	@go install github.com/hyperledger-labs/fabric-smart-client/cmd/artifactsgen

.PHONY: topologies
topologies:
	@cd ./sampleconfig/topology; go run main.go

.PHONY: weaver-relay
weaver-relay:
	@integration/nwo/weaver/scripts/build-weaver-relay.sh<|MERGE_RESOLUTION|>--- conflicted
+++ resolved
@@ -22,8 +22,8 @@
 misspell:
 	@misspell $(shell go list -f '{{.Dir}}' ./...)
 
-.PHONY: unit-tests 
-unit-tests: docker-images 
+.PHONY: unit-tests
+unit-tests: docker-images
 	@go test -cover $(shell go list ./... | grep -v '/integration/')
 	cd integration/nwo/; go test -cover ./...
 
@@ -87,15 +87,13 @@
 integration-tests-twonets: docker-images dependencies
 	cd ./integration/fabric/twonets; ginkgo -keepGoing --slowSpecThreshold 60 .
 
-<<<<<<< HEAD
 .PHONY: integration-tests-fpc-echo
 integration-tests-fpc-echo: docker-images fpc-docker-images dependencies
 	cd ./integration/fabric/fpc/echo; ginkgo -keepGoing --slowSpecThreshold 60 .
-=======
+
 .PHONY: integration-tests-weaver-relay
 integration-tests-weaver-relay: docker-images dependencies
 	cd ./integration/fabric/weaver/relay; ginkgo -keepGoing --slowSpecThreshold 60 .
->>>>>>> 17fbaae8
 
 .PHONY: integration-tests-pingpong
 integration-tests-pingpong: docker-images dependencies
@@ -118,11 +116,8 @@
 	rm -rf ./integration/fabric/atsa/fsc/cmd
 	rm -rf ./integration/fabric/iou/cmd/
 	rm -rf ./integration/fabric/twonets/cmd
-<<<<<<< HEAD
+	rm -rf ./integration/fabric/weaver/relay/cmd
 	rm -rf ./integration/fabric/fpc/echo/cmd
-=======
-	rm -rf ./integration/fabric/weaver/relay/cmd
->>>>>>> 17fbaae8
 	rm -rf ./integration/fsc/stoprestart/cmd
 	rm -rf ./integration/fsc/pingpong/cmd/responder
 	rm -rf ./integration/fscnodes
